--- conflicted
+++ resolved
@@ -816,10 +816,7 @@
     return torch.split(tensor, tuple(counts)) if tensor.shape[0] == counts.sum() else [tensor] * counts.size
 
 
-<<<<<<< HEAD
-=======
 # @torch.jit.script
->>>>>>> 7bad6eae
 def calc_hermite_curve(t_a, g, c, curve_t0, curve_t1):
     one_minus_ta = (1.0 - t_a)
     return curve_t0 * one_minus_ta + t_a * (curve_t1 + one_minus_ta * (g + t_a * c))
@@ -885,19 +882,11 @@
             offset = self.time_index if self.time_index.any() else 0
             i00 = offset + i1
             i01 = offset + i2
-<<<<<<< HEAD
 
             if self.time_index_next is not None:
                 i10 = self.time_index_next + i1
                 i11 = self.time_index_next + i2
 
-=======
-
-            if self.time_index_next is not None:
-                i10 = self.time_index_next + i1
-                i11 = self.time_index_next + i2
-
->>>>>>> 7bad6eae
             t_w2 = tensor.new(a).unsqueeze(dim=2)
             t_w1 = 1.0 - t_w2
 
@@ -1112,11 +1101,7 @@
     return A1 * x1 * norm_cdf(callOrPut * d1) + A2 * x2 * norm_cdf(callOrPut * d2) + B * norm_cdf(callOrPut * d3)
 
 
-<<<<<<< HEAD
-def black_european_option(F, X, vol, tenor, buyorsell, callorput, shared):
-=======
 def black_european_option(F, X, vol, tenor, buyorsell, callorput, shared, cash_payoff=0.0):
->>>>>>> 7bad6eae
     # calculates the black function WITHOUT discounting
 
     if isinstance(tenor, float):
@@ -2591,10 +2576,6 @@
 
 
 def compress_deal_data(deals):
-<<<<<<< HEAD
-
-=======
->>>>>>> 7bad6eae
     def filter_deals(deals, values):
         filtered = []
         unfiltered = []
@@ -2629,18 +2610,10 @@
                 if notional:
                     cashflow['Notional'] = notional
                     cashflow['Rate'] = Percent(100.0 * val / notional)
-<<<<<<< HEAD
-                    leg.append(cashflow)
-                elif val:
-                    cashflow['Notional'] = val
-                    cashflow['Rate'] = Percent(100.0)
-                    leg.append(cashflow)
-=======
                 else:
                     cashflow['Notional'] = val
                     cashflow['Rate'] = Percent(100.0)
                 leg.append(cashflow)
->>>>>>> 7bad6eae
 
             # sort it
             final = sorted(leg, key=lambda x: (x['Payment_Date'], x['Accrual_Start_Date'], x['Accrual_End_Date']))
@@ -2695,11 +2668,7 @@
                 elif val:
                     cashflow['Notional'] = val
                     cashflow['Margin'] = Basis(10000.0)
-<<<<<<< HEAD
-                    # leg.append(cashflow)
-=======
                     leg.append(cashflow)
->>>>>>> 7bad6eae
                     logging.warning('Float Cashflow Nominal compressed to 0.0 and margin is not 0 - TEST')
                 else:
                     logging.info('Float Cashflow Nominal compressed to 0.0 and margin is 0 - will be skipped')
@@ -2791,55 +2760,10 @@
 
         reduced_deals = all_other
 
-<<<<<<< HEAD
-    # now try and compress ir_swaps - not ideal looking for ',Swap,' in tags - TODO!
-    ir_swaps = [x for x in reduced_deals if x['Instrument'].field['Object'] == 'StructuredDeal'
-                and ',Swap,' in x['Instrument'].field['Tags'][0]]
-
-    if ir_swaps and len(ir_swaps) > 200:
-        logging.info('Compressing {} IR Swaps'.format(len(ir_swaps)))
-        float_unders = {}
-        fixed_unders = {}
-        swap_refs = [x['Instrument'].field['Reference'] for x in ir_swaps]
-        all_ir_swap, all_other = filter_deals(reduced_deals, swap_refs)
-
-        # first load all compressible deals
-        for structure in all_ir_swap:
-            tags = tuple(structure['Instrument'].field['Tags'])
-            for k in structure['Children']:
-                key = tuple(
-                    sorted([(field, value) for field, value in k['Instrument'].field.items()
-                            if field not in ['Reference', 'Tags', 'Buy_Sell', 'Cashflows']]))+(tags,)
-
-                if k['Instrument'].field['Object'] == 'CFFloatingInterestListDeal':
-                    float_unders.setdefault(key, []).append(k)
-                else:
-                    fixed_unders.setdefault(key, []).append(k)
-
-        fixed_compressed = []
-        for k, unders in fixed_unders.items():
-            fixed_compressed.extend(compress_CFFixedInterestListDeal(unders, k[-1], use_ref_as_tag=True))
-
-        float_compressed = []
-        for k, unders in float_unders.items():
-            float_compressed.extend(compress_CFFloatingInterestListDeal(unders, k[-1], use_ref_as_tag=True))
-
-        # add it and continue
-        all_other.extend(fixed_compressed)
-        all_other.extend(float_compressed)
-
-        reduced_deals = all_other
-
     return reduced_deals
 
 
-def compress_no_compounding(cashflows, groupsize):
-=======
-    return reduced_deals
-
-
 def compress_no_compounding(cashflows, groupsize, check_resets=True):
->>>>>>> 7bad6eae
     cash_pmts, cash_index, cash_counts = np.unique(
         cashflows.schedule[:, CASHFLOW_INDEX_Pay_Day], return_index=True, return_counts=True)
 
