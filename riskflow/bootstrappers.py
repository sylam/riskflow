########################################################################
# Copyright (C)  Shuaib Osman (sosman@investec.co.za)
# This file is part of RiskFlow.
#
# RiskFlow is free software: you can redistribute it and/or modify
# it under the terms of the GNU General Public License as published by
# the Free Software Foundation, either version 3 of the License, or
# any later version.
#
# RiskFlow is distributed in the hope that it will be useful,
# but WITHOUT ANY WARRANTY; without even the implied warranty of
# MERCHANTABILITY or FITNESS FOR A PARTICULAR PURPOSE.  See the
# GNU General Public License for more details.
#
# You should have received a copy of the GNU General Public License
# along with RiskFlow.  If not, see <http://www.gnu.org/licenses/>.
########################################################################


# import standard libraries
import time
import logging
from collections import OrderedDict, namedtuple

# third party stuff
import numpy as np
import pandas as pd
import torch

# Internal modules
from . import utils, pricing, instruments, riskfactors, stochasticprocess

from scipy.stats import norm
import scipy.optimize

curve_jacobian_class = namedtuple('shared_mem', 't_Buffer t_Static_Buffer \
                                precision riskneutral simulation_batch')

market_swap_class = namedtuple('market_swap', 'deal_data price weight')
date_desc = {'years': 'Y', 'months': 'M', 'days': 'D'}
# date formatter
date_fmt = lambda x: ''.join(['{0}{1}'.format(v, date_desc[k]) for k, v in x.kwds.items()])


class RiskNeutralInterestRate_State(utils.Calculation_State):
    def __init__(self, batch_size, device, dtype, nomodel='Constant'):
        super(RiskNeutralInterestRate_State, self).__init__(
            None, torch.ones([1, 1], dtype=dtype, device=device), None, nomodel)
        # these are tensors
        self.t_PreCalc = {}
        self.t_random_batch = None
        self.batch_index = 0
        self.t_Scenario_Buffer = None
        # these are shared parameter states
        self.simulation_batch = batch_size

    @property
    def t_random_numbers(self):
        return self.t_random_batch[self.batch_index]

    def reset(self, num_batches, numfactors, time_grid):
        # clear the buffers
        self.t_Buffer.clear()
        self.t_PreCalc.clear()

        if self.t_random_batch is None:
            # the sobol engine in torch > 1.8 goes up to dimension 21201 - so this should be fine
            self.sobol = torch.quasirandom.SobolEngine(
                dimension=time_grid.time_grid_years.size * numfactors, scramble=True, seed=1234)
            # skip this many samples
            self.sobol.fast_forward(2048)
            # make sure we don't include 1 or 0
            sample_sobol = self.sobol.draw(self.simulation_batch * num_batches).reshape(
                num_batches, self.simulation_batch, -1)
            sample = torch.erfinv(2 * (0.5 + (1 - torch.finfo(sample_sobol.dtype).eps) * (
                    sample_sobol - 0.5)) - 1).reshape(
                num_batches, self.simulation_batch, -1) * 1.4142135623730951
            self.t_random_batch = sample.transpose(1, 2).reshape(
                num_batches, numfactors, -1, self.simulation_batch).to(self.one.device)


def create_float_cashflows(base_date, cashflow_obj, frequency):
    cashflows = []
    for cashflow, reset in zip(cashflow_obj.schedule, cashflow_obj.Resets.schedule):
        cashflows.append(OrderedDict([
            ('Payment_Date', base_date + pd.offsets.Day(cashflow[utils.CASHFLOW_INDEX_Pay_Day])),
            ('Notional', 1.0),
            ('Accrual_Start_Date', base_date + pd.offsets.Day(cashflow[utils.CASHFLOW_INDEX_Start_Day])),
            ('Accrual_End_Date', base_date + pd.offsets.Day(cashflow[utils.CASHFLOW_INDEX_End_Day])),
            ('Accrual_Year_Fraction', cashflow[utils.CASHFLOW_INDEX_Year_Frac]),
            ('Fixed_Amount', cashflow[utils.CASHFLOW_INDEX_FixedAmt]),
            ('Resets', [[base_date + pd.offsets.Day(reset[utils.RESET_INDEX_Reset_Day]),
                         base_date + pd.offsets.Day(reset[utils.RESET_INDEX_Start_Day]),
                         base_date + pd.offsets.Day(reset[utils.RESET_INDEX_End_Day]),
                         reset[utils.RESET_INDEX_Accrual],
                         frequency, 'ACT_365', '0D', 0.0, 'No', utils.Percent(0.0)]]),
            ('Margin', utils.Basis(0.0))
        ]))
    return cashflows


def normalize(sample):
    '''Simple function to ensure that the sample used for the monte carlo sim has mean 0 and var 1'''
    return (sample - sample.mean(axis=0)) / sample.std(axis=0)


def atm_swap(base_date, curve_factor, time_grid, effective, maturity, float_freq, daycount):
    float_pay_dates = instruments.generate_dates_backward(
        maturity, effective, float_freq)

    float_cash = utils.generate_float_cashflows(
        base_date, time_grid, float_pay_dates, 1.0, None, None,
        float_freq, pd.DateOffset(months=0), utils.get_day_count(daycount), 0.0)

    K, pvbp = float_cash.get_par_swap_rate(base_date, curve_factor)
    float_cash.set_fixed_amount(-K)
    return float_cash, K, pvbp


def atm_depo(base_date, curve_factor, time_grid, maturity, daycount):
    time_in_years = utils.get_day_count_accrual(
        base_date, (maturity - base_date).days, utils.get_day_count(daycount))

    fixed_pay_dates = instruments.generate_dates_backward(
        maturity, base_date, maturity - base_date)

    fixed_cash = utils.generate_fixed_cashflows(
        base_date, fixed_pay_dates, 1.0, None,
        utils.get_day_count(daycount), 0.0)

    fixed_cash.overwrite_rate(utils.CASHFLOW_INDEX_FixedAmt, 1.0)

    return fixed_cash


def create_market_swaps(base_date, time_grid, curve_index, vol_surface, curve_factor,
                        instrument_definitions, rate=None):
    # store these benchmark swap definitions if necessary
    benchmarks = []
    # store the benchmark instruments
    all_deals = {}
    # cater for shifted lognormal vols
    shift_parameter = vol_surface.BlackScholesDisplacedShiftValue / 100.0
    for instrument in instrument_definitions:
        # setup the instrument
        effective = base_date + instrument['Start']
        maturity = effective + instrument['Tenor']
        exp_days = (effective - base_date).days
        tenor = (maturity - effective).days / utils.DAYS_IN_YEAR
        expiry = exp_days / utils.DAYS_IN_YEAR
        time_index = np.searchsorted(time_grid.mtm_time_grid, [exp_days], side='right') - 1
        swaption_name = 'Swaption_{}_{}'.format(
            date_fmt(instrument['Start']), date_fmt(instrument['Tenor']))

        float_pay_dates = instruments.generate_dates_backward(
            maturity, effective, instrument['Floating_Frequency'])

        float_cash = utils.generate_float_cashflows(
            base_date, time_grid, float_pay_dates, 1.0, None, None,
            instrument['Floating_Frequency'], pd.DateOffset(month=0),
            utils.get_day_count(instrument['Floating_Day_Count']), 0.0)

        K, pvbp = float_cash.get_par_swap_rate(base_date, curve_factor)

        if instrument['Fixed_Frequency'] != instrument['Floating_Frequency']:
            fixed_pay_dates = instruments.generate_dates_backward(
                maturity, effective, instrument['Fixed_Frequency'])
            fixed_cash = utils.generate_fixed_cashflows(
                base_date, fixed_pay_dates, 1.0, None, utils.get_day_count(instrument['Fixed_Day_Count']), 0.0)
            pv_float = K * pvbp
            pvbp = fixed_cash.get_par_swap_rate(base_date, curve_factor)
            K = pv_float / pvbp
            fixed_cash.set_fixed_amount(K)
            fixed_indices = float_cash[:, utils.CASHFLOW_INDEX_Pay_Day].searchsorted(
                fixed_cash[:, utils.CASHFLOW_INDEX_Pay_Day])

            if not (float_cash[fixed_indices, utils.CASHFLOW_INDEX_Pay_Day] ==
                    fixed_cash[:, utils.CASHFLOW_INDEX_Pay_Day]).all():
                logging.error('Float leg and Fixed legs do not coincide')
                raise Exception('Float leg and Fixed legs do not coincide')

            # set the float leg fixed amount
            float_cash.schedule[fixed_indices, utils.CASHFLOW_INDEX_FixedAmt] = \
                -fixed_cash[:, utils.CASHFLOW_INDEX_FixedAmt]
        else:
            float_cash.set_fixed_amount(-K)

        # get the atm vol
        if instrument['Market_Volatility'].amount:
            vol = instrument['Market_Volatility'].amount
        else:
            vol = vol_surface.ATM(tenor, expiry)[0][0]

        deal_data = utils.DealDataType(
            Instrument=None, Factor_dep={'Cashflows': float_cash, 'Forward': curve_index,
                                         'Discount': curve_index, 'CompoundingMethod': 'None'},
            Time_dep=utils.DealTimeDependencies(time_grid.mtm_time_grid, time_index), Calc_res=None)

        shifted_strike = K + shift_parameter
        # first check if we have the actual premium (not implied)
        if vol_surface.premiums is not None:
            swaption_price = vol_surface.get_premium(date_fmt(instrument['Start']), date_fmt(instrument['Tenor']))
            if vol_surface.delta:
                implied_vol = scipy.optimize.brentq(lambda v: pvbp * utils.black_european_option_price(
<<<<<<< HEAD
                    shifted_strike, shifted_strike, 0.0, v, expiry, 1.0, 1.0) - swaption_price, 0.01, vol+.5)
                swaption_price = pvbp * utils.black_european_option_price(
                    shifted_strike, shifted_strike, 0.0, implied_vol+vol_surface.delta, expiry, 1.0, 1.0)
        else:
            swaption_price = pvbp * utils.black_european_option_price(
                shifted_strike, shifted_strike, 0.0, vol+vol_surface.delta, expiry, 1.0, 1.0)
=======
                    shifted_strike, shifted_strike, 0.0, v, expiry, 1.0, 1.0) - swaption_price, 0.01, vol + .5)
                swaption_price = pvbp * utils.black_european_option_price(
                    shifted_strike, shifted_strike, 0.0, implied_vol + vol_surface.delta, expiry, 1.0, 1.0)
        else:
            swaption_price = pvbp * utils.black_european_option_price(
                shifted_strike, shifted_strike, 0.0, vol + vol_surface.delta, expiry, 1.0, 1.0)
>>>>>>> 7bad6eae

        # store this
        all_deals[swaption_name] = market_swap_class(
            deal_data=deal_data, price=swaption_price, weight=instrument['Weight'])

        # store the benchmark
        if rate is not None:
            benchmarks.append(
                instruments.construct_instrument(
                    {'Object': 'CFFloatingInterestListDeal',
                     'Reference': swaption_name,
                     'Currency': curve_factor.param['Currency'],
                     'Discount_Rate': '.'.join(rate),
                     'Forecast_Rate': '.'.join(rate),
                     'Buy_Sell': 'Buy',
                     'Cashflows': {'Items': create_float_cashflows(
                         base_date, float_cash, instrument['Floating_Frequency'])}},
                    {})
            )

    return all_deals, benchmarks


class InterestRateJacobian(object):
    def __init__(self, param, device, dtype):
        self.device = device
        self.prec = dtype
        self.param = param
        self.batch_size = 1

    def bootstrap(self, sys_params, price_models, price_factors, factor_interp, market_prices, calendars, debug=None):

        def fwd_gradients(ys, xs, d_xs):
            """ Forward-mode pushforward analogous to the pullback defined by tf.gradients.
                With tf.gradients, grad_ys is the vector being pulled back, and here d_xs is
                the vector being pushed forward."""
            v = tf.placeholder_with_default(
                np.ones([x.value for x in ys.get_shape()], dtype=self.prec), shape=ys.get_shape())
            g = tf.concat(tf.gradients(ys, xs, grad_ys=v), axis=0)
            return tf.gradients(g, v, grad_ys=d_xs)

        base_date = sys_params['Base_Date']
        # do all of this at time 0        
        time_grid = utils.TimeGrid({base_date}, {base_date}, {base_date})
        time_grid.set_base_date(base_date)
        # now prepare for inverse bootstrap
        for market_price, implied_params in market_prices.items():
            rate = utils.check_rate_name(market_price)
            market_factor = utils.Factor(rate[0], rate[1:])
            if market_factor.type == 'InterestRatePrices':
                # get the currency 
                curr = implied_params['instrument']['Currency']
                graph = tf.Graph()
                with graph.as_default():
                    # this shouldn't fail - if it does, need to log it and move on
                    try:
                        ir_factor = utils.Factor('InterestRate', rate[1:])
                        ir_curve = riskfactors.construct_factor(ir_factor, price_factors, factor_interp)
                    except Exception:
                        logging.warning('Unable to calculate the Jacobian for {0} - skipping'.format(market_price))
                        continue

                    # calculate a reverse lookup for the tenors and store the daycount code
                    all_tenors = utils.update_tenors(base_date, {ir_factor: ir_curve})
                    # calculate the curve index - need to clean this up - TODO!!!
                    curve_index = [instruments.calc_factor_index(ir_factor, {ir_factor: 0}, {}, all_tenors)]
                    benchmarks = OrderedDict()
                    # state for all calcs
                    shared_mem = curve_jacobian_class(
                        t_Buffer={},
                        t_Static_Buffer=[tf.constant(ir_curve.current_value(), dtype=self.prec)],
                        precision=self.prec,
                        riskneutral=False,
                        simulation_batch=self.batch_size)

                    for child in implied_params['Children']:
                        if child['quote']['DealType'] == 'DepositDeal':
                            maturity = base_date + child['instrument']['Payment_Frequency']
                            fixed_cash = atm_depo(base_date, ir_curve, time_grid, maturity,
                                                  child['instrument']['Accrual_Day_Count'])
                            deal_data = utils.DealDataType(
                                Instrument=None, Factor_dep={'Cashflows': fixed_cash, 'Discount': curve_index},
                                Time_dep=utils.DealTimeDependencies(time_grid.mtm_time_grid, [0]), Calc_res=None)
                            fmt_fn = str if isinstance(child['quote']['Descriptor'], str) else date_fmt
                            benchmarks['Deposit_' + fmt_fn(child['quote']['Descriptor'])] = pricing.pv_fixed_cashflows(
                                shared_mem, time_grid, deal_data, settle_cash=False)
                        elif child['quote']['DealType'] == 'FRADeal':
                            float_cash, K, pvbp = atm_swap(
                                base_date, ir_curve, time_grid,
                                base_date + pd.DateOffset(months=child['quote']['Descriptor'].data[0]),
                                base_date + pd.DateOffset(months=child['quote']['Descriptor'].data[1]),
                                pd.DateOffset(months=np.diff(child['quote']['Descriptor'].data)[0]),
                                child['instrument']['Day_Count'])
                            deal_data = utils.DealDataType(
                                Instrument=None, Factor_dep={'Cashflows': float_cash, 'Forward': curve_index,
                                                             'Discount': curve_index, 'CompoundingMethod': 'None'},
                                Time_dep=utils.DealTimeDependencies(time_grid.mtm_time_grid, [0]), Calc_res=None)
                            benchmarks['FRA_' + str(child['quote']['Descriptor'])] = pricing.pv_float_cashflow_list(
                                shared_mem, time_grid, deal_data, pricing.pricer_float_cashflows, settle_cash=False)
                        elif child['quote']['DealType'] == 'SwapInterestDeal':
                            float_cash, K, pvbp = atm_swap(
                                base_date, ir_curve, time_grid,
                                base_date,
                                base_date + child['quote']['Descriptor'],
                                child['instrument']['Pay_Frequency'],
                                child['instrument']['Pay_Day_Count'])
                            deal_data = utils.DealDataType(
                                Instrument=None, Factor_dep={'Cashflows': float_cash, 'Forward': curve_index,
                                                             'Discount': curve_index, 'CompoundingMethod': 'None'},
                                Time_dep=utils.DealTimeDependencies(time_grid.mtm_time_grid, [0]), Calc_res=None)
                            benchmarks[
                                'Swap_' + date_fmt(child['quote']['Descriptor'])] = pricing.pv_float_cashflow_list(
                                shared_mem, time_grid, deal_data, pricing.pricer_float_cashflows, settle_cash=False)
                        else:
                            raise Exception('quote type not supported')

                    n = ir_curve.tenors.shape[0]
                    dummy_jac_vec = tf.placeholder(self.prec, n)
                    bench = tf.squeeze(tf.concat(list(benchmarks.values()), axis=0), axis=1)
                    jvp = fwd_gradients(bench, shared_mem.t_Static_Buffer, dummy_jac_vec)

                config = tf.ConfigProto(allow_soft_placement=True)

                with tf.Session(graph=graph, config=config) as sess:
                    I = np.eye(n)
                    # store the output
                    price_param = utils.Factor('InterestRateJacobian', market_factor.name)
                    jac = OrderedDict()
                    j = np.array([sess.run(jvp, {dummy_jac_vec: I[i]})[0] for i in range(n)]).T
                    for index, benchmark_name in enumerate(benchmarks.keys()):
                        non_zero = np.where(j[index] != 0.0)
                        jac[benchmark_name] = utils.Curve([], list(zip(ir_curve.tenors[non_zero], j[index][non_zero])))
                    # jac = pd.DataFrame(j, index=list(benchmarks.keys()), columns=ir_curve.tenors)

                price_factors[utils.check_tuple_name(price_param)] = jac


class CSForwardPriceModelParameters(object):
    documentation = (
        'Energy',
        ['For Risk Neutral simulation, the Clewlow Strickland Model is calibrated to a set of European Energy',
         'futures options $J$. We use scipy',
         'an integrated curve $\\bar{\\sigma}(t)$ needs to be specified and is',
         'interpreted as the average volatility at time $t$. This is typically obtained from the corresponding',
         'ATM volatility. This is then used to construct a new variance curve $V(t)$ which is defined as',
         '$V(0)=0, V(t_i)=\\bar{\\sigma}(t_i)^2 t_i$ and $V(t)=\\bar{\\sigma}(t_n)^2 t$ for $t>t_n$ where',
         '$t_1,...,t_n$ are discrete points on the ATM volatility curve.',
         '',
         'Points on the curve that imply a decrease in variance (i.e. $V(t_i)<V(t_{i-1})$) are adjusted to',
         '$V(t_i)=\\bar\\sigma(t_i)^2t_i=V(t_{i-1})$. This curve is then used to construct *instantaneous* curves',
         'that are then input to the corresponding stochastic process.',
         '',
         'The relationship between integrated $F(t)=\\int_0^t f_1(s)f_2(s)ds$ and instantaneous curves $f_1, f_2$',
         'where the instantaneous curves are defined on discrete points $P={t_0,t_1,..,t_n}$ with $t_0=0$ is defined',
         'on $P$ by Simpson\'s rule:',
         '',
         '$$F(t_i)=F(t_{i-1})+\\frac{t_i-t_{i-1}}{6}\\Big(f(t_i)+4f(\\frac{t_i+t_{i-1}}{2})+f(t_i)\\Big)$$',
         '',
         'and $f(t)=f_1(t)f_2(t)$. Integrated curves are flat extrapolated and linearly interpolated.'
         ]
    )

    def __init__(self, param, device, dtype):
        self.device = device
        self.prec = dtype
        self.param = param

    def bootstrap(self, sys_params, price_models, price_factors, factor_interp, market_prices, calendars, debug=None):
        '''
        Checks for Declining variance in the ATM vols of the relevant price factor and corrects accordingly.
        '''
        def calc_error(x, options):
            sigma, alpha = x
            B = lambda a, t: (1.0-np.exp(-a*t))/a
            V = lambda T, S: sigma*sigma*np.exp(-2.0*alpha*S)*B(2.0*alpha, T)
            error = 0.0
            for option in options:
                error += option['Weight']*(option['Quoted_Market_Value'] - utils.black_european_option_price(
                    option['Forward'], option['Strike'], option['r'], V(option['T'], option['S']), option['T'],
                    option['Units'], 1.0 if option['Option_Type'] == 'Call' else -1.0))**2
            return error

        for market_price, implied_params in market_prices.items():
            rate = utils.check_rate_name(market_price)
            market_factor = utils.Factor(rate[0], rate[1:])

            if market_factor.type == 'CSForwardPriceModelPrices':
                # get the vol surface
                if 'ForwardPriceVol.' + implied_params['instrument']['Forward_Volatility'] in price_factors:
                    vol_factor = utils.Factor('ForwardPriceVol', utils.check_rate_name(
                        implied_params['instrument']['Forward_Volatility']))
                if 'ForwardPrice.' + implied_params['instrument']['Energy'] in price_factors:
                    energy_factor = utils.Factor('ForwardPrice', utils.check_rate_name(
                        implied_params['instrument']['Energy']))
                if 'InterestRate.' + implied_params['instrument']['Discount_Rate'] in price_factors:
                    discount_factor = utils.Factor('InterestRate', utils.check_rate_name(
                        implied_params['instrument']['Discount_Rate']))

                # this shouldn't fail - if it does, need to log it and move on
                try:
                    vol_surface = riskfactors.construct_factor(vol_factor, price_factors, factor_interp)
                    vol_surface.delta = sys_params.get('Swaption_Volatility_Delta', 0.0)
                    forward = riskfactors.construct_factor(energy_factor, price_factors, factor_interp)
                    discount = riskfactors.construct_factor(discount_factor, price_factors, factor_interp)
                except Exception:
                    logging.error('Unable to bootstrap {0} - skipping'.format(market_price), exc_info=True)
                    continue

                # need to loop over this and create some market prices.
                for option in implied_params['instrument']['Energy_Futures_Options']:
                    t = discount.get_day_count_accrual(
                        sys_params['Base_Date'], (option['Expiry_Date'] - sys_params['Base_Date']).days)
                    d = discount.get_day_count_accrual(
                        sys_params['Base_Date'], (option['Settlement_Date'] - sys_params['Base_Date']).days)
                    expiry_excel = (option['Expiry_Date'] - utils.excel_offset).days
                    settlement_excel = (option['Settlement_Date'] - utils.excel_offset).days
                    forward_at_exp = forward.current_value(expiry_excel)
                    forward_at_settle = forward.current_value(settlement_excel)
                    r = discount.current_value(t)
                    sigma = vol_surface.current_value([[t, d, 1.0]])[0]
                    option['Strike'] = forward_at_exp
                    option['Forward'] = forward_at_settle
                    option['r'] = r
                    option['S'] = d
                    option['T'] = t
                    option['Quoted_Market_Value'] = utils.black_european_option_price(
                        forward_at_exp, forward_at_exp, r, sigma, t,
                        option['Units'], 1.0 if option['Option_Type'] == 'Call' else -1.0)

                result = scipy.optimize.minimize(
                    calc_error, (0.5, 0.1),
                    args=(implied_params['instrument']['Energy_Futures_Options'],),
                    bounds=[(0.001, 2.5), (0.001, 2.0)])

                price_param = utils.Factor(self.__class__.__name__, market_factor.name)
                # model_param = utils.Factor('GBMAssetPriceTSModelImplied', market_factor.name)

                price_factors[utils.check_tuple_name(price_param)] = OrderedDict(
                    [('Property_Aliases', None),
                     ('Sigma', result.x[1]),
                     ('Alpha', result.x[0])])


class GBMAssetPriceTSModelParameters(object):
    documentation = (
        'FX and Equity',
        ['For Risk Neutral simulation, an integrated curve $\\bar{\\sigma}(t)$ needs to be specified and is',
         'interpreted as the average volatility at time $t$. This is typically obtained from the corresponding',
         'ATM volatility. This is then used to construct a new variance curve $V(t)$ which is defined as',
         '$V(0)=0, V(t_i)=\\bar{\\sigma}(t_i)^2 t_i$ and $V(t)=\\bar{\\sigma}(t_n)^2 t$ for $t>t_n$ where',
         '$t_1,...,t_n$ are discrete points on the ATM volatility curve.',
         '',
         'Points on the curve that imply a decrease in variance (i.e. $V(t_i)<V(t_{i-1})$) are adjusted to',
         '$V(t_i)=\\bar\\sigma(t_i)^2t_i=V(t_{i-1})$. This curve is then used to construct *instantaneous* curves',
         'that are then input to the corresponding stochastic process.',
         '',
         'The relationship between integrated $F(t)=\\int_0^t f_1(s)f_2(s)ds$ and instantaneous curves $f_1, f_2$',
         'where the instantaneous curves are defined on discrete points $P={t_0,t_1,..,t_n}$ with $t_0=0$ is defined',
         'on $P$ by Simpson\'s rule:',
         '',
         '$$F(t_i)=F(t_{i-1})+\\frac{t_i-t_{i-1}}{6}\\Big(f(t_i)+4f(\\frac{t_i+t_{i-1}}{2})+f(t_i)\\Big)$$',
         '',
         'and $f(t)=f_1(t)f_2(t)$. Integrated curves are flat extrapolated and linearly interpolated.'
         ]
    )

    def __init__(self, param, device, dtype):
        self.device = device
        self.prec = dtype
        self.param = param

    def bootstrap(self, sys_params, price_models, price_factors, factor_interp, market_prices, calendars, debug=None):
        '''
        Checks for Declining variance in the ATM vols of the relevant price factor and corrects accordingly.
        '''
        eq_vols = {}
        fx_vols = {}
        for market_price, implied_params in market_prices.items():
            rate = utils.check_rate_name(market_price)
            market_factor = utils.Factor(rate[0], rate[1:])

            if market_factor.type == 'GBMAssetPriceTSModelPrices':
                # get the vol surface
                implied_param = utils.check_rate_name(implied_params['instrument']['Asset_Price_Volatility'])
                if 'FXVol.' + implied_params['instrument']['Asset_Price_Volatility'] in price_factors:
                    vol_factor = utils.Factor('FXVol', utils.check_rate_name(
                        implied_params['instrument']['Asset_Price_Volatility']))
                    is_fx = True
                else:
                    vol_factor = utils.Factor('EquityPriceVol', utils.check_rate_name(
                        implied_params['instrument']['Asset_Price_Volatility']))
                    is_fx = False

                # this shouldn't fail - if it does, need to log it and move on
                try:
                    vol_surface = riskfactors.construct_factor(vol_factor, price_factors, factor_interp)
                except Exception:
                    logging.error('Unable to bootstrap {0} - skipping'.format(market_price), exc_info=True)
                    continue

                mn_ix = np.searchsorted(vol_surface.moneyness, 1.0)
                atm_vol = [np.interp(1, vol_surface.moneyness[mn_ix - 1:mn_ix + 1], y) for y in
                           vol_surface.get_vols()[:, mn_ix - 1:mn_ix + 1]]

                # store the output
                price_param = utils.Factor(self.__class__.__name__, market_factor.name)
                model_param = utils.Factor('GBMAssetPriceTSModelImplied', market_factor.name)

                if vol_surface.expiry.size > 1:
                    dt = np.diff(np.append(0, vol_surface.expiry))
                    var = vol_surface.expiry * np.array(atm_vol) ** 2
                    sig = atm_vol[:1]
                    vol = atm_vol[:1]
                    var_tm1 = var[0]
                    fixed_variance = False

                    for var_t, delta_t, t_i in zip(var[1:], dt[1:] / 3.0, vol_surface.expiry[1:]):
                        M = var_tm1 + delta_t * (sig[-1] ** 2)
                        if var_t < M:
                            fixed_variance = True
                            var_t = M

                        a = delta_t
                        b = sig[-1] * delta_t
                        c = M - var_t

                        sig.append((-b + np.sqrt(b * b - 4.0 * a * c)) / (2.0 * a))
                        vol.append(np.sqrt(var_t / t_i))
                        var_tm1 = var_t

                    if fixed_variance:
                        logging.warning('Fixed declining variance for {0}'.format(market_price))
                else:
                    vol = atm_vol

                if is_fx:
                    fx_vols[rate[-1]] = [utils.Curve(['Integrated'], list(zip(vol_surface.expiry, vol))), implied_param]
                    price_factors[utils.check_tuple_name(price_param)] = OrderedDict(
                        [('Property_Aliases', None),
                         ('Vol', fx_vols[rate[-1]][0]),
                         ('Quanto_FX_Volatility', None),
                         ('Quanto_FX_Correlation', 0.0)])
                    price_models[utils.check_tuple_name(model_param)] = OrderedDict([('Risk_Premium', None)])
                else:
                    quanto_fx_corr = price_factors.get(
                        'Correlation.EquityPrice.{}.{}/FxRate.{}.{}'.format(
                            rate[-1], implied_param[-1], *sorted([sys_params['Base_Currency'], implied_param[-1]])),
                        {'Value': 0.0})['Value']
                    price_factors[utils.check_tuple_name(price_param)] = OrderedDict(
                        [('Property_Aliases', None),
                         ('Vol', utils.Curve(['Integrated'], list(zip(vol_surface.expiry, vol)))),
                         ('Quanto_FX_Volatility', None),
                         ('Quanto_FX_Correlation', quanto_fx_corr)])
                    price_models[utils.check_tuple_name(model_param)] = OrderedDict([('Risk_Premium', None)])
                    # store this for later quanto correction
                    eq_vols[rate[-1]] = [utils.check_tuple_name(price_param), implied_param[-1]]


class RiskNeutralInterestRateModel(object):
    def __init__(self, param, device, dtype):
        self.param = param
        self.num_batches = 1
        self.batch_size = 8192
        self.device = device
        self.prec = dtype

    def calc_loss_on_ir_curve(self, implied_params, base_date, time_grid, process,
                              implied_obj, ir_factor, vol_surface, resid=lambda x: x * x, jac=False):

        def loss(implied_var):
            # first, reset the shared_mem
            shared_mem.reset(self.num_batches, numfactors, time_grid)
            # now setup the calc
            process.precalculate(base_date, time_grid, stoch_var, shared_mem, 0, implied_tensor=implied_var)
            tensor_swaptions = {}
            # needed to interpolate the zero curve
            delta_scen_t = np.diff(time_grid.scen_time_grid).reshape(-1, 1)

            for batch_index in range(self.num_batches):
                # load up the batch
                shared_mem.batch_index = batch_index
                # simulate the price factor - only need the full curve at the mtm time points
                shared_mem.t_Scenario_Buffer = process.generate(shared_mem)
                # get the discount factors
                Dfs = utils.calc_time_grid_curve_rate(
                    curve_index_reduced, time_grid.calc_time_grid(time_grid.scen_time_grid[:-1]),
                    shared_mem)
                # get the index in the deflation factor just prior to the given grid
                deflation = Dfs.reduce_deflate(delta_scen_t, time_grid.mtm_time_grid, shared_mem)
                # go over the instrument definitions and build the calibration
                for swaption_name, market_data in market_swaps.items():
                    expiry = market_data.deal_data.Time_dep.mtm_time_grid[
                        market_data.deal_data.Time_dep.deal_time_grid[0]]
                    DtT = deflation[expiry]
                    par_swap = pricing.pv_float_cashflow_list(
                        shared_mem, time_grid, market_data.deal_data,
                        pricing.pricer_float_cashflows, settle_cash=False)
                    sum_swaption = torch.sum(torch.relu(DtT * par_swap))
                    if swaption_name in tensor_swaptions:
                        tensor_swaptions[swaption_name] += sum_swaption
                    else:
                        tensor_swaptions[swaption_name] = sum_swaption

            calibrated_swaptions = {k: v / (self.batch_size * self.num_batches) for k, v in tensor_swaptions.items()}
            errors = {k: swap.weight * resid(100.0 * (swap.price / calibrated_swaptions[k] - 1.0))
                      for k, swap in market_swaps.items()}
            return calibrated_swaptions, errors

        # calculate a reverse lookup for the tenors and store the daycount code
        all_tenors = utils.update_tenors(base_date, {ir_factor: process})
        # calculate the curve index
        curve_index = [instruments.calc_factor_index(ir_factor, {}, {ir_factor: 0}, all_tenors)]
        # calculate the reduced tenor curve index - note it's the same as above but in the next scenario index (1)
        curve_index_reduced = [instruments.calc_factor_index(ir_factor, {}, {ir_factor: 1}, all_tenors)]
        # calc the market swap rates and instrument_definitions    
        market_swaps, benchmarks = create_market_swaps(
            base_date, time_grid, curve_index, vol_surface, process.factor,
            implied_params['instrument']['Instrument_Definitions'], ir_factor.name)
        # number of random factors to use
        numfactors = process.num_factors()
        # setup a common context - we leave out the random numbers and pass it in explicitly below
        shared_mem = RiskNeutralInterestRate_State(self.batch_size, self.device, self.prec)
        # setup the variables
        implied_var = {}
        stoch_var = torch.tensor(
            process.factor.current_value(), device=self.device, dtype=self.prec, requires_grad=jac)

        for param_name, param_value in implied_obj.current_value(include_quanto=jac).items():
            implied_var[param_name] = torch.tensor(
                param_value, dtype=self.prec, device=self.device, requires_grad=True)

        if jac:
            return stoch_var, implied_var, loss
        else:
            return implied_var, loss, market_swaps, benchmarks

    def bootstrap(self, sys_params, price_models, price_factors, factor_interp, market_prices, calendars, debug=None):
        base_date = sys_params['Base_Date']
        base_currency = sys_params['Base_Currency']
        master_curve_list = sys_params.get('Master_Curves')

        if sys_params.get('Swaption_Premiums') is not None:
            swaption_premiums = pd.read_csv(sys_params['Swaption_Premiums'], index_col=0)
            ATM_Premiums = swaption_premiums[swaption_premiums['Strike'] == 'ATM']
        else:
            ATM_Premiums = None

        for market_price, implied_params in market_prices.items():
            rate = utils.check_rate_name(market_price)
            market_factor = utils.Factor(rate[0], rate[1:])
            if market_factor.type == self.market_factor_type:
                # fetch the factors
                ir_factor = utils.Factor('InterestRate', rate[1:])
                vol_factor = utils.Factor('InterestYieldVol', utils.check_rate_name(
                    implied_params['instrument']['Swaption_Volatility']))

                # this shouldn't fail - if it does, need to log it and move on
                try:
                    swaptionvol = riskfactors.construct_factor(vol_factor, price_factors, factor_interp)
                    swaptionvol.delta = sys_params.get('Swaption_Volatility_Delta', 0.0)
                    ir_curve = riskfactors.construct_factor(ir_factor, price_factors, factor_interp)
                    swaptionvol.set_premiums(ATM_Premiums, ir_curve.get_currency())
                except KeyError as k:
                    logging.warning('Missing price factor {} - Unable to bootstrap {}'.format(k.args, market_price))
                    continue
                except Exception:
                    logging.error('Unable to bootstrap {0} - skipping'.format(market_price), exc_info=True)
                    continue

                if master_curve_list and master_curve_list.get(ir_curve.get_currency()[0]) != rate[1]:
                    logging.warning('curve is not Risk Free {} - skipping and will reassign later'.format(market_price))
                    continue

                # set of dates for the calibration
                mtm_dates = set(
                    [base_date + x['Start'] for x in implied_params['instrument']['Instrument_Definitions']])

                # grab the implied process
                implied_obj, process, vol_tenors = self.implied_process(
                    base_currency, price_factors, price_models, ir_curve, rate)

                # setup the time grid
                time_grid = utils.TimeGrid(mtm_dates, mtm_dates, mtm_dates)
                # add a delta of 10 days to the time_grid_years (without changing the scenario grid
                # this is needed for stochastically deflating the exposure later on
                time_grid.set_base_date(base_date, delta=(10, vol_tenors * utils.DAYS_IN_YEAR))

                # calculate the error
                loss_fn, optimizers, implied_var, market_swaptions, benchmarks = self.calc_loss(
                    implied_params, base_date, time_grid, process, implied_obj, ir_factor, swaptionvol)

                if debug is not None:
                    debug.deals['Deals']['Children'] = [{'instrument': x} for x in benchmarks]
                    try:
                        debug.write_trade_file(market_factor.name[0] + '.aap')
                    except Exception:
                        logging.error('Could not write output file {}'.format(market_factor.name[0] + '.aap'))

                # check the time
                time_now = time.monotonic()
                calibrated_swaptions, errors = loss_fn(implied_var)
                batch_loss = torch.stack(list(errors.values())).sum().cpu().detach().numpy()
                vars = {k: v.cpu().detach().numpy() for k, v in implied_var.items()}
                # initialize the soln with the current values
                soln = (batch_loss, vars)
                logging.info('{} - Batch loss {}'.format(market_factor.name[0], batch_loss))
                for k, v in sorted(vars.items()):
                    logging.info('{} - {}'.format(k, v))

                for k, v in sorted(calibrated_swaptions.items()):
                    value = v.cpu().detach().numpy()
                    price = market_swaptions[k].price
                    logging.debug('{},market_value,{:f},sim_model_value,{:f},error,{:.0f}%'.format(
                        k, price, value, 100.0 * (price - value) / price))

                # minimize
                result = None
                num_optimizers = len(optimizers)
                for op_loop in range(2 * num_optimizers):
                    optim = optimizers[op_loop % num_optimizers]
                    x0 = result['x'] if result is not None else optim[1]
                    if optim[0] == 'basin':
                        result = scipy.optimize.basinhopping(
                            optim[2], x0=x0, take_step=optim[3], accept_test=optim[4], T=5.0, niter=50,
                            minimizer_kwargs={"method": "L-BFGS-B", "jac": True, "bounds": optim[5]})
                        batch_loss = float(optim[2](result['x'])[0])
                    elif optim[0] == 'leastsq':
                        result = scipy.optimize.least_squares(
                            optim[2], x0=x0, jac=optim[3], bounds=optim[4])
                        batch_loss = optim[2](result['x']).sum()

                    if batch_loss < soln[0] and process.params_ok:
                        sim_swaptions, errors = loss_fn(implied_var)
                        vars = {k: v.cpu().detach().numpy() for k, v in implied_var.items()}
                        soln = (batch_loss, vars)
                        logging.info('{} - run {} - Batch loss {}'.format(
                            market_factor.name[0], op_loop, batch_loss))
                        for k, v in sorted(vars.items()):
                            logging.info('{} - {}'.format(k, v))
                        for k, v in sim_swaptions.items():
                            value = v.cpu().detach().numpy()
                            price = market_swaptions[k].price
                            logging.info('{},market_value,{:f},sim_model_value,{:f},error,{:.0f}%'.format(
                                k, price, value, 100.0 * (price - value) / price))

                # save this
                final_implied_obj = self.save_params(soln[1], price_factors, implied_obj, rate)
                # calculate the jacobians and final premiums
                jacobians, premiums = self.calc_jacobians(
                    implied_params, base_date, time_grid, process, final_implied_obj, ir_factor, swaptionvol)
                price_param = utils.Factor(implied_obj.__class__.__name__ + 'Jacobian', market_factor.name)
                price_factors[utils.check_tuple_name(price_param)] = jacobians
                prem_param = utils.Factor(implied_obj.__class__.__name__ + 'Premiums', market_factor.name)
                price_factors[utils.check_tuple_name(prem_param)] = premiums

                # record the time
                logging.info('This took {} seconds.'.format(time.monotonic() - time_now))


class PCAMixedFactorModelParameters(RiskNeutralInterestRateModel):
    def __init__(self, param, device, dtype):
        super(PCAMixedFactorModelParameters, self).__init__(param, device, dtype)
        self.market_factor_type = 'HullWhite2FactorInterestRateModelPrices'

    def calc_sample(self, time_grid, numfactors=0):
        if numfactors != 3 or self.sample is None:
            self.sobol = torch.quasirandom.SobolEngine(
                dimension=time_grid.time_grid_years.size * numfactors, scramble=True, seed=1234)
            sample = torch.distributions.Normal(0, 1).icdf(
                self.sobol.draw(self.batch_size * self.num_batches)).reshape(
                self.num_batches, self.batch_size, -1)
            self.sample = sample.transpose(1, 2).reshape(
                self.num_batches, numfactors, -1, self.batch_size).to(self.one.device)

        return self.sample

    def calc_loss(self, implied_params, base_date, time_grid, process, implied_obj, ir_factor, vol_surface):
        # get the swaption error and market values
        implied_var, error, calibrated_swaptions, market_swaptions, benchmarks = self.calc_loss_on_ir_curve(
            implied_params, base_date, time_grid, process, implied_obj, ir_factor, vol_surface)

        losses = list(error.values())
        loss = torch.sum(losses)

        loss_with_penatalties = loss + tf.nn.moments(
            implied_var['Yield_Volatility'][1:] - implied_var['Yield_Volatility'][:-1], axes=[0])[1]

        var_to_bounds = {implied_var['Yield_Volatility']: (1e-3, 0.6),
                         implied_var['Reversion_Speed']: (1e-2, 1.8)}

        # optimizer = ScipyBasinOptimizerInterface(loss, var_to_bounds=var_to_bounds)
        optimizer = None

        return loss, optimizer, implied_var, calibrated_swaptions, market_swaptions, benchmarks

    @staticmethod
    def implied_process(base_currency, price_factors, price_models, ir_curve, rate):
        # need to create a process and params as variables to pass to tf
        price_model = utils.Factor('PCAInterestRateModel', rate[1:])
        param_name = utils.check_tuple_name(price_model)
        vol_tenors = np.array([0, 1.5, 3, 6, 12, 24, 48, 84, 120]) / 12.0

        if param_name in price_factors:
            param = price_models[param_name]

            # construct an initial guess - need to read from params
            implied_obj = riskfactors.PCAMixedFactorModelParameters(
                {'Quanto_FX_Volatility': None,
                 'Reversion_Speed': param['Reversion_Speed'],
                 'Yield_Volatility': param['Yield_Volatility']})
        else:
            # need to do a historical calibration
            implied_obj = riskfactors.PCAMixedFactorModelParameters(
                {'Quanto_FX_Volatility': None,
                 'Reversion_Speed': 1.0,
                 'Yield_Volatility': utils.Curve([], list(zip(vol_tenors, [0.1] * vol_tenors.size)))})

        process = stochasticprocess.construct_process(
            price_model.type, ir_curve, price_models[utils.check_tuple_name(price_model)], implied_obj)

        return implied_obj, process, vol_tenors

    @staticmethod
    def save_params(vars, price_factors, implied_obj, rate):
        # construct an initial guess - need to read from params
        param_name = utils.check_tuple_name(
            utils.Factor(type='PCAInterestRateModel', name=rate[1:]))
        param = price_factors[param_name]
        vol_tenors = implied_obj.get_vol_tenors()

        param['Reversion_Speed'] = float(vars['Reversion_Speed'][0])
        param['Yield_Volatility'].array = np.dstack((vol_tenors, vars['Yield_Volatility']))[0]

        # assign this back in case this is a dict-proxy object
        price_factors[param_name] = param


class HullWhite2FactorModelParameters(RiskNeutralInterestRateModel):
    documentation = (
        'Interest Rates',
        ['A set of parameters $\\sigma_1, \\sigma_2, \\alpha_1, \\alpha_2, \\rho$ are estimated from ATM',
         'swaption volatilities. Swaption volatilities are preferred to caplets to better estimate $\\rho$.'
         'Although assuming that $\\sigma_1, \\sigma_2$ are constant makes the calibration of this model',
         'considerably easier, in general, $\\sigma_1, \\sigma_2$ should be allowed a piecewise linear term',
         'structure dependent on the underlying swaptions.',
         '',
         'For a set of $J$ ATM swaptions, we need to minimize:',
         '',
         '$$E=\\sum_{j\\in J} \\omega_j (V_j(\\sigma_1, \\sigma_2, \\alpha_1, \\alpha_2, \\rho)-V_j)^2$$',
         '',
         'Where $V_j(\\sigma_1, \\sigma_2, \\alpha_1, \\alpha_2, \\rho)$ is the price of the $j^{th}$ swaption',
         'under the model, $V_j$ is the market value of the $j^{th}$ swaption and $ \\omega_j$ is the corresponding',
         'weight. The market value is calculated using the standard pricing functions',
         '',
         'To find a good minimum of the model value, basin hopping as implemented [here](https://docs.scipy.org/doc\
/scipy/reference/generated/scipy.optimize.basinhopping.html) as well as',
         'least squares [optimization](https://docs.scipy.org/doc/scipy/reference/generated/\
scipy.optimize.leastsq.html) are used.',
         '',
         'The error $E$ is algorithmically differentiated and then solved via brute-force monte carlo',
         'using tensorflow and scipy.',
         '',
         'If the currency of the interest rate is not the same as the base currency, then a quanto correction needs',
         'to be made. Assume $C$ is the value of the interest rate/FX correlation price factor (can be estimated from',
         'historical data), then the FX rate follows:',
         '',
         '$$d(log X)(t)=(r_0(t)-r(t)-\\frac{1}{2}v(t)^2)dt+v(t)dW(t)$$',
         '',
         'with $r(t)$ the short rate and $r_0(t)$ the short rate in base currency. The short rate with a quanto',
         'correction is:',
         '',
         '$$dr(t)=r_T(0,t)dt+\\sum_{i=1}^2 (\\theta_i(t)-\\alpha_i x_i(t)- \\bar\\rho_i\\sigma_i v(t))dt+\\sigma_i dW_i(t)$$',
         '',
         'where $W_1(t),W_2(t)$ and $W(t)$ are standard Wiener processes under the rate currency\'s risk neutral measure',
         'and $r_T(t,T)$ is the partial derivative of the instantaneous forward rate r(t,T) with respect to the maturity.',
         'date $T$.'
         '',
         'Define:',
         '$$F(u,v)=\\frac{\\sigma_1u+\\sigma_2v}{\\sqrt{\\sigma_1^2+\\sigma_2^2+2\\rho\\sigma_1\\sigma_2}}$$',
         '',
         'Then $\\bar\\rho_1, \\bar\\rho_2$ are assigned:',
         '',
         '$$\\bar\\rho_1=F(1,\\rho)C$$',
         '$$\\bar\\rho_2=F(\\rho,1)C$$',
         '',
         'This is simply assumed to work'
         ]
    )

    def __init__(self, param, device, dtype):
        super(HullWhite2FactorModelParameters, self).__init__(param, device, dtype)
        # HullWhite2FactorModelPrices
        # HullWhite2FactorInterestRateModelPrices
        self.market_factor_type = 'HullWhite2FactorModelPrices'
        self.sigma_bounds = (1e-5, 0.09)
        self.alpha_bounds = (1e-5, 2.4)
        self.corr_bounds = (-.95, 0.95)

    def calc_jacobians(self, implied_params, base_date, time_grid, process, implied_obj, ir_factor, vol_surface):
        # reset the stochastic process with the new implied factor
        process.reset_implied_factor(implied_obj)
        # get the swaption error and market values
        stoch_var, implied_var_dict, loss_fn = self.calc_loss_on_ir_curve(
            implied_params, base_date, time_grid, process, implied_obj, ir_factor, vol_surface, jac=True)

        # run the loss function
        jacobians = {}
        premiums, errors = loss_fn(implied_var_dict)
        # add the curve
        implied_var_dict['Curve'] = stoch_var
        for swaption_name, premium in premiums.items():
            grad_swaption = torch.autograd.grad(
                premium, list(implied_var_dict.values()), retain_graph=True)
            var_names = list(implied_var_dict.keys())
            for name, val in zip(var_names, grad_swaption):
                value = val.cpu().numpy()
                non_zero = np.where(value != 0.0)
                if name == 'Curve':
                    curve = utils.Curve([], list(zip(process.factor.get_tenor()[non_zero], value[non_zero])))
                    jacobians.setdefault(swaption_name, {}).setdefault('Curve', curve)
                elif name.startswith('Sigma') or name == 'Quanto_FX_Volatility':
                    curve = utils.Curve([], list(zip(implied_obj.param[name].array[non_zero[0], 0], value[non_zero])))
                    jacobians.setdefault(swaption_name, {}).setdefault(name, curve)
                else:
                    jacobians.setdefault(swaption_name, {}).setdefault(name, float(value[0]))

        all_premiums = {k: float(v.cpu().detach().numpy()) for k, v in premiums.items()}

        return jacobians, all_premiums

    def calc_loss(self, implied_params, base_date, time_grid, process, implied_obj, ir_factor, vol_surface):

        def split_param(x):
            corr = x[2:3]
            alpha = x[:2]
            sigmas = x[3:]
            return sigmas, alpha, corr

        def make_basin_callbacks(step, sigma_min_max, alpha_min_max, corr_min_max):
            def bounds_check(**kwargs):
                x = kwargs["x_new"]
                sigmas, alpha, corr = split_param(x)
                sigma_ok = (sigmas > sigma_min_max[0]).all() and (sigmas < sigma_min_max[1]).all()
                alpha_ok = (alpha > alpha_min_max[0]).all() and (alpha < alpha_min_max[1]).all()
                corre_ok = (corr > corr_min_max[0]).all() and (corr < corr_min_max[1]).all()
                return sigma_ok and alpha_ok and corre_ok and process.params_ok

            def basin_step(x):
                sigmas, alpha, corr = split_param(x)
                # update vars
                sigmas = (sigmas * np.exp(np.random.uniform(-step, step, sigmas.size))).clip(*sigma_min_max)
                alpha = (alpha * np.exp(np.random.uniform(-step, step, alpha.size))).clip(*alpha_min_max)
                corr = (corr + np.random.uniform(-step, step, corr.size)).clip(*corr_min_max)

                return np.concatenate((alpha, corr, sigmas))

            return bounds_check, basin_step

        def make_basin_hopping_loss(loss_fn, implied_vars, device, with_grad=False):
            # makes it possible to call the scipy basinhopper
            def basin_hopper(x):
                for tn_var, np_var in zip(implied_vars.values(), np.split(x, split_param)):
                    tn_var.grad = None
                    tn_var.data = torch.from_numpy(np_var).to(device)

                try:
                    _, error = loss_fn(implied_vars)
                except Exception as e:
                    print("Warning x ({}) - {}".format(x, e.args))
                    return 100.0 * sum(len_vars), [100.0 * sum(len_vars)] * sum(len_vars)
                else:
                    total_loss = torch.sum(torch.stack(list(error.values())))
                    if with_grad:
                        total_loss.backward()
                        grad = torch.cat([x.grad for x in implied_vars.values()]).cpu().detach().numpy()
                        return total_loss.cpu().detach().numpy(), grad
                    else:
                        return total_loss.cpu().detach().numpy()

            len_vars = [len(x) for x in implied_vars.values()]
            split_param = np.cumsum(len_vars[:-1])
            return basin_hopper

        def make_least_squares_loss(loss_fn, implied_vars, device):
            # makes it possible to call the scipy least squares algo
            def calc_loss(x):
                for tn_var, np_var in zip(implied_vars.values(), np.split(x, split_param)):
                    tn_var.grad = None
                    tn_var.data = torch.from_numpy(np_var).to(device)
                _, error = loss_fn(implied_vars)
                return torch.stack(list(error.values()))

            def jacobian(x):
                loss = calc_loss(x)
                # full jacobian - takes a second or so
                jac = torch.stack([torch.cat(torch.autograd.grad(
                    loss, list(implied_vars.values()), x, retain_graph=True))
                    for x in torch.eye(len(loss), device=device)])
                return jac.cpu().numpy()

            def least_squares(x):
                return calc_loss(x).cpu().detach().numpy()

            len_vars = [len(x) for x in implied_vars.values()]
            split_param = np.cumsum(len_vars[:-1])
            return least_squares, jacobian

        # get the swaption error and market values
        implied_var_dict, loss_fn, market_swaptions, benchmarks = self.calc_loss_on_ir_curve(
            implied_params, base_date, time_grid, process, implied_obj, ir_factor, vol_surface)

        bounds = []
        for k, v in implied_var_dict.items():
            if k.startswith('Alpha'):
                bounds.append([self.alpha_bounds])
            elif k == 'Correlation':
                bounds.append([self.corr_bounds])
            else:
                bounds.append([self.sigma_bounds] * len(v))

        var_to_bounds = np.vstack(bounds)
        bounds_ok, make_step = make_basin_callbacks(0.125, self.sigma_bounds, self.alpha_bounds, self.corr_bounds)

        basin_hopper_fn_grad = make_basin_hopping_loss(loss_fn, implied_var_dict, self.device, True)
        x0 = torch.cat(list(implied_var_dict.values())).cpu().detach().numpy()
        lsq_fn, jacobian = make_least_squares_loss(loss_fn, implied_var_dict, self.device)

        optimizers = [('basin', x0, basin_hopper_fn_grad, make_step, bounds_ok, var_to_bounds),
                      ('leastsq', x0, lsq_fn, jacobian, list(zip(*var_to_bounds)))]

        return loss_fn, optimizers, implied_var_dict, market_swaptions, benchmarks

    def implied_process(self, base_currency, price_factors, price_models, ir_curve, rate):
        vol_tenors = np.array([0, 1, 3, 6, 12, 24, 48, 72, 96, 120]) / 12.0
        # construct an initial guess - need to read from params
        param_name = utils.check_tuple_name(
            utils.Factor(type=self.__class__.__name__, name=rate[1:]))

        # check if we need a quanto fx vol
        fx_factor = utils.Factor('GBMAssetPriceTSModelParameters', ir_curve.get_currency())
        ir_factor = utils.Factor('InterestRate', ir_curve.get_currency())
        fx_factor_name = utils.check_tuple_name(fx_factor)
        ir_factor_name = utils.check_tuple_name(ir_factor)

        if fx_factor_name in price_factors:
            quanto_fx = price_factors[fx_factor_name]['Vol']
            curr_pair = sorted((base_currency,) + ir_curve.get_currency())
            correlation_name = 'Correlation.FxRate.{}/{}'.format('.'.join(curr_pair), ir_factor_name)
            # check if the quote is against the base currency
            sign = 1.0
            if curr_pair[0] == base_currency:
                sign = -1.0
                logging.info('Reversing Correlation as {} is quoted against the base currency'.format(correlation_name))
            # the correlation between fx and ir - needed to establish Quanto Correlation 1 and 2
            C = sign * price_factors.get(correlation_name, {'Value': 0.0})['Value']
        else:
            C = None
            quanto_fx = None

        if param_name in price_factors:
            param = price_factors[param_name]
            implied_obj = riskfactors.HullWhite2FactorModelParameters(
                {'Quanto_FX_Volatility': quanto_fx,
                 'short_rate_fx_correlation': C,
                 'Alpha_1': np.clip(param['Alpha_1'], *self.alpha_bounds),
                 'Alpha_2': np.clip(param['Alpha_2'], *self.alpha_bounds),
                 'Correlation': np.clip(param['Correlation'], *self.corr_bounds),
                 'Sigma_1': utils.Curve([], list(zip(
                     vol_tenors, np.interp(vol_tenors, *param['Sigma_1'].array.T).clip(*self.sigma_bounds)))),
                 'Sigma_2': utils.Curve([], list(zip(
                     vol_tenors, np.interp(vol_tenors, *param['Sigma_2'].array.T).clip(*self.sigma_bounds))))})
        else:
            implied_obj = riskfactors.HullWhite2FactorModelParameters(
                {'Quanto_FX_Volatility': quanto_fx,
                 'short_rate_fx_correlation': C,
                 'Alpha_1': 0.1, 'Alpha_2': 0.1, 'Correlation': 0.01,
                 'Sigma_1': utils.Curve([], list(zip(vol_tenors, [0.01] * vol_tenors.size))),
                 'Sigma_2': utils.Curve([], list(zip(vol_tenors, [0.01] * vol_tenors.size)))})

        # need to create a process and params as variables to pass to tf
        process = stochasticprocess.HullWhite2FactorImpliedInterestRateModel(
            ir_curve, {'Lambda_1': 0.0, 'Lambda_2': 0.0}, implied_obj)

        return implied_obj, process, vol_tenors

    def save_params(self, vars, price_factors, implied_obj, rate):
        param_name = utils.check_tuple_name(
            utils.Factor(type=self.__class__.__name__, name=rate[1:]))
        # grab the sigma tenors
        sig1_tenor, sig2_tenor = implied_obj.get_vol_tenors()
        # store the basic paramters
        param = {'Property_Aliases': None,
                 'Quanto_FX_Volatility': None,
                 'Alpha_1': float(vars['Alpha_1'][0]),
                 'Sigma_1': utils.Curve([], list(zip(sig1_tenor, vars['Sigma_1']))),
                 'Alpha_2': float(vars['Alpha_2'][0]),
                 'Sigma_2': utils.Curve([], list(zip(sig2_tenor, vars['Sigma_2']))),
                 'Correlation': float(vars['Correlation'][0])}

        # grab the quanto fx correlations
        quanto_fx1, quanto_fx2 = implied_obj.get_quanto_correlation(
            vars['Correlation'], [vars['Sigma_1'], vars['Sigma_2']])

        if quanto_fx1 is not None and quanto_fx2 is not None:
            param.update({
                'Quanto_FX_Volatility': implied_obj.param['Quanto_FX_Volatility'],
                'Quanto_FX_Correlation_1': quanto_fx1,
                'Quanto_FX_Correlation_2': quanto_fx2})

        price_factors[param_name] = param
        # return the final implied object
        return riskfactors.HullWhite2FactorModelParameters(param)


def construct_bootstrapper(btype, param, dtype=torch.float32):
    device = torch.device("cuda:0") if torch.cuda.is_available() else torch.device("cpu")
    return globals().get(btype)(param, device, dtype)<|MERGE_RESOLUTION|>--- conflicted
+++ resolved
@@ -202,21 +202,12 @@
             swaption_price = vol_surface.get_premium(date_fmt(instrument['Start']), date_fmt(instrument['Tenor']))
             if vol_surface.delta:
                 implied_vol = scipy.optimize.brentq(lambda v: pvbp * utils.black_european_option_price(
-<<<<<<< HEAD
-                    shifted_strike, shifted_strike, 0.0, v, expiry, 1.0, 1.0) - swaption_price, 0.01, vol+.5)
-                swaption_price = pvbp * utils.black_european_option_price(
-                    shifted_strike, shifted_strike, 0.0, implied_vol+vol_surface.delta, expiry, 1.0, 1.0)
-        else:
-            swaption_price = pvbp * utils.black_european_option_price(
-                shifted_strike, shifted_strike, 0.0, vol+vol_surface.delta, expiry, 1.0, 1.0)
-=======
                     shifted_strike, shifted_strike, 0.0, v, expiry, 1.0, 1.0) - swaption_price, 0.01, vol + .5)
                 swaption_price = pvbp * utils.black_european_option_price(
                     shifted_strike, shifted_strike, 0.0, implied_vol + vol_surface.delta, expiry, 1.0, 1.0)
         else:
             swaption_price = pvbp * utils.black_european_option_price(
                 shifted_strike, shifted_strike, 0.0, vol + vol_surface.delta, expiry, 1.0, 1.0)
->>>>>>> 7bad6eae
 
         # store this
         all_deals[swaption_name] = market_swap_class(
